package renderer.models_L.lsystems;

import renderer.models_L.lsystems.*;
import renderer.models_L.turtlegraphics.*;
import renderer.scene.util.ModelShading;
import renderer.framebuffer.*;
import renderer.scene.*;
import renderer.pipeline.*;

import java.awt.Color;
import java.util.HashMap;
import java.util.ArrayList;

public class LSystem {
    private String axiom;
    private double stepSize;
    private double delta;
    private double xHome;
    private double yHome;
    private HashMap<Character, String> productions = new HashMap<>();

    /**
      @param axiom       the starting {@link String} that the productions will expand
      @param stepSize    the distnace the turtle will walk with each step foreward
      @param delta       the angle that the turtle will turn, pitch or roll
    */
    public LSystem(final String axiom, final double stepSize, final double delta) {
        this(axiom, stepSize, delta, 0.0, 0.0, new ArrayList<Production>());
    }

    /**
      @param axiom       the starting {@link String} that the productions will expand
      @param stepSize    the distnace the turtle will walk with each step foreward
      @param delta       the angle that the turtle will turn, pitch or roll
      @param xHome       the X coordinate of the L-Systems Turtle
      @param YHome       the Y coordinate of the L-Systems Turtle
    */
    public LSystem(final String axiom, final double stepSize, final double delta, final double xHome, final double yHome) {
        this(axiom, stepSize, delta, xHome, yHome, new ArrayList<Production>());
    }

    /**
      @param axiom       the starting {@link String} that the productions will expand
      @param stepSize    the distnace the turtle will walk with each step foreward
      @param delta       the angle that the turtle will turn, pitch or roll
      @param xHome       the X coordinate of the L-Systems Turtle
      @param YHome       the Y coordinate of the L-Systems Turtle
      @param productions the productionst that each character will map to
    */
    public LSystem(final String axiom, final double stepSize, final double delta, final double xHome, final double yHome, final ArrayList<Production> productions) {
        this.axiom = axiom;
        this.stepSize = stepSize;
        this.delta = delta;
        this.xHome = xHome;
        this.yHome = yHome;

        for (Production p : productions) {
            this.productions.put(p.predecessor, p.successor);
        }
    }

    /**
      Change the starting X of the Turtle

      @param newXHome  a double that sets the X corrdinate
    */
    public final void setXHome(final double newXHome) {
        this.xHome = newXHome;
    }

    /**
      Change the starting Y of the Turtle

      @param newYHome  a double that sets the Y corrdinate
    */
    public final void setYHome(final double newYHome) {
        this.yHome = newYHome;
    }

    /**
      Add a {@link Production} to this {@code LSystem}

      @param pArray  array of {@link Production} objects to add to this {@code LSystem}
    */
    public final void addProduction(final Production... pArray) {
        for (Production p : pArray) {
            this.productions.put(p.predecessor, p.successor);
        }
    }

    /**
      Update a given production

      @param p1  the {@link Production} that will be updated
      @param p2  the new {@link Production} to update it to
    */
    public final void updateProduction(final Production p1, final Production p2) {
        this.productions.put(p1.predecessor, p2.successor);
    }

    /**
      Rewrite the string using the {@code LSystem}'s productions

      @param iterations  the amount of expansions that will happen to the lSystem
    */
    public void expand(int iterations) 
    {
       //String newStr = "";  // reset each iteration
       for (int i = 0; i < iterations; ++i) 
       {
        String newStr = "";  // reset each iteration
        for (int j = 0; j < axiom.length(); ++j) 
        {
            char c = axiom.charAt(j);
            if (productions.containsKey(c)) 
            {
                newStr += productions.get(c);  // replace F (or any matching char)
            } 
            else 
            {
                newStr += c;  // keep +, -, etc.
            }
<<<<<<< HEAD
        }
        axiom = newStr;  // update the axiom for the next iteration
        System.out.println("Iteration " + (i + 1) + " length: " + axiom.length());
=======

            this.axiom = newStr;
        }
>>>>>>> bfc21941
    }
}

    /**
      Draws the current l-system to a Model and returns it
    */
    public Model draw() {
        Model lSystem = new Model("lSystem");
        Turtle turtle = new Turtle(lSystem,  this.xHome, this.yHome, -25.0);
        double startBranchX = 0.0;
        double startBranchY = 0.0;

        for (int i = 0; i < this.axiom.length(); ++i) {
            switch(axiom.charAt(i)) {
                case 'F':                                   // move foreward by this.stepSize
                    turtle.forward(this.stepSize);
                    break;
                case 'f':                                   // move forward without drawing a line
                    turtle.penUp();
                    turtle.forward(this.stepSize);
                    turtle.penDown();
                    break;
                case '+':                                   // turn the turtle in the positive direction (counter-clokwise)
                    turtle.turn(-this.delta);
                    break;
                case '-':                                   // turn the turtle in the negative direction (clockwise)
                    turtle.turn(this.delta);
                    break;
                case '^':                                   // pitch up
                    break;
                case '&':                                   // pitch down
                    break;
                case '\\':                                  // roll left
                    break;
                case '/':                                   // roll right
                    break;
                case '|':                                   // turn around
                    turtle.turn(180.0);
                    break;
                case '$':                                   // Rotate the turtle to vertical
                    turtle.setHeading(0.0);
                    break;
                case '[':                                   // start a branch
                    startBranchX = turtle.getXPos();
                    startBranchY = turtle.getYPos();
                    break;
                case ']':                                   // move turtle back to start of branch
                    turtle.penUp();
                    turtle.moveTo(startBranchX, startBranchY);
                    turtle.penDown();
                    break;
                case '{':
                    break;
                case 'G':
                    break;
                case '.':
                    break;
                case '}':
                    break;
                case '~':                                   // encorporate a predefined surface
                    break;
                case '!':                                   // decrement the diameter of a segment
                    break;
                case '`':                                   // increment the current color index
                    break;
                case '%':                                   // cut off the remainder of the branch
                    break;
                default:
                    break;
            }
        }

        return lSystem;
    }
}<|MERGE_RESOLUTION|>--- conflicted
+++ resolved
@@ -105,10 +105,10 @@
     */
     public void expand(int iterations) 
     {
-       //String newStr = "";  // reset each iteration
        for (int i = 0; i < iterations; ++i) 
        {
         String newStr = "";  // reset each iteration
+         
         for (int j = 0; j < axiom.length(); ++j) 
         {
             char c = axiom.charAt(j);
@@ -120,17 +120,10 @@
             {
                 newStr += c;  // keep +, -, etc.
             }
-<<<<<<< HEAD
         }
-        axiom = newStr;  // update the axiom for the next iteration
-        System.out.println("Iteration " + (i + 1) + " length: " + axiom.length());
-=======
-
-            this.axiom = newStr;
-        }
->>>>>>> bfc21941
+         
+        this.axiom = newStr;  // update the axiom for the next iteration
     }
-}
 
     /**
       Draws the current l-system to a Model and returns it
